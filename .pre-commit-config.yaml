--- conflicted
+++ resolved
@@ -31,18 +31,13 @@
         exclude: "docs"
         additional_dependencies:
           [
-<<<<<<< HEAD
-            "granian[all]",
+            asyncpg,
+            asyncpg_stubs,
+            granian,
             pytest,
             pytest-mock,
             msgspec,
-            "litestar[cli]",
-=======
-            granian,
-            pytest,
-            pytest-mock,
-            "litestar",
->>>>>>> 3f398bb9
+            "litestar[sqlalchemy,jwt]",
           ]
   - repo: https://github.com/sphinx-contrib/sphinx-lint
     rev: "v0.9.1"
